--- conflicted
+++ resolved
@@ -1,8 +1,5 @@
-<<<<<<< HEAD
+
 # Tumor Classification Using an Ensemble of ShuffleNet_V2, MobileNet_V2, and ResNet18
-=======
-#  Tumor Classification Using an Ensemble of ShuffleNet_V2, MobileNet_V2, and ResNet18
->>>>>>> 3ac3e6bc
 
 ---
 
